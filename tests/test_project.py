--- conflicted
+++ resolved
@@ -28,30 +28,13 @@
     env_yaml = dedent(
         f"""\
         name: test
-<<<<<<< HEAD
-        dependencies: []
-        platforms: [{current_platform()}]
-=======
-        dependencies:
-          - python=3.8
->>>>>>> fbedab05
-        """
-    )
-    project_path = project_directory_factory(env_yaml=env_yaml)
-
-<<<<<<< HEAD
-
-def test_prepare_no_dependencies(project_directory_factory):
-    env_yaml = dedent(
-        f"""\
-        name: test
-        dependencies: []
-        platforms: [{current_platform()}]
-        """
-    )
-    project_path = project_directory_factory(env_yaml=env_yaml)
-=======
->>>>>>> fbedab05
+        dependencies:
+          - python=3.8
+        platforms: [{current_platform()}]
+        """
+    )
+    project_path = project_directory_factory(env_yaml=env_yaml)
+
     project = CondaProject(project_path)
     env_dir = project.default_environment.install()
     assert env_dir.samefile(project_path / "envs" / "default")
@@ -63,38 +46,8 @@
         assert "create -y --file" in f.read()
     conda_history_mtime = os.path.getmtime(conda_history)
 
-<<<<<<< HEAD
-@pytest.mark.slow
-def test_is_prepared(project_directory_factory):
-    env_yaml = dedent(
-        f"""\
-        name: test
-        dependencies: [python=3.8]
-        platforms: [{current_platform()}]
-        """
-    )
-    project_path = project_directory_factory(env_yaml=env_yaml)
-    project = CondaProject(project_path)
-
-    _ = project.default_environment.install()
-    assert project.default_environment.is_consistent
-
-    updated_yaml = dedent(
-        f"""\
-        name: test
-        dependencies:
-          - python=3.8
-          - requests
-        platforms: [{current_platform()}]
-        """
-    )
-
-    with (project.default_environment.sources[0]).open("wt") as f:
-        f.write(updated_yaml)
-=======
     project.default_environment.install()
     assert conda_history_mtime == os.path.getmtime(conda_history)
->>>>>>> fbedab05
 
     project.default_environment.install(force=True)
     assert conda_history_mtime < os.path.getmtime(conda_history)
@@ -111,43 +64,11 @@
         name: test
         dependencies:
           - python=3.8
-<<<<<<< HEAD
-          - pip
-          - pip:
-            - requests
-        platforms: [{current_platform()}]
-=======
->>>>>>> fbedab05
-        """
-    )
-    project_path = project_directory_factory(env_yaml=env_yaml)
-
-<<<<<<< HEAD
-    # This assertion won't pass if there are pip packages
-    assert project.default_environment.is_consistent
-
-    args = [
-        "run",
-        *("-p", str(project.environments["default"].prefix)),
-        "python",
-        *("-c", "import requests"),
-    ]
-    result = call_conda(args, condarc_path=project.condarc)
-    assert result.returncode == 0
-
-
-@pytest.mark.slow
-def test_is_prepared_live_env_changed(project_directory_factory, capsys):
-    env_yaml = dedent(
-        f"""\
-        name: test
-        dependencies: [python=3.8]
-        platforms: [{current_platform()}]
-        """
-    )
-    project_path = project_directory_factory(env_yaml=env_yaml)
-=======
->>>>>>> fbedab05
+        platforms: [{current_platform()}]
+        """
+    )
+    project_path = project_directory_factory(env_yaml=env_yaml)
+
     project = CondaProject(project_path)
     project.default_environment.lock()
 
@@ -158,54 +79,19 @@
 
 
 @pytest.mark.slow
-<<<<<<< HEAD
-def test_is_prepared_source_changed(project_directory_factory, capsys):
-    env_yaml = dedent(
-        f"""\
-        name: test
-        dependencies: [python=3.8]
-        platforms: [{current_platform()}]
-        """
-    )
-    project_path = project_directory_factory(env_yaml=env_yaml)
-    project = CondaProject(project_path)
-
-    _ = project.default_environment.install()
-    assert project.default_environment.is_locked
-    assert project.default_environment.is_consistent
-
-    _ = call_conda(
-        ["install", "-p", str(project.default_environment.prefix), "requests", "-y"]
-    )
-
-    assert project.default_environment.is_locked
-    assert not project.default_environment.is_consistent
-
-    _ = project.default_environment.install(force=False, verbose=True)
-    assert not project.default_environment.is_consistent
-
-    stdout = capsys.readouterr().out
-    assert "The environment exists but does not match the locked dependencies" in stdout
-=======
 def test_lock_message_supplied_platforms(
     project_directory_factory, mocker: MockerFixture
 ):
     import conda_project.project
->>>>>>> fbedab05
 
     spinner = mocker.spy(conda_project.project, "Spinner")
 
     env_yaml = dedent(
-        f"""\
-        name: test
-<<<<<<< HEAD
-        dependencies: []
-        platforms: [{current_platform()}]
-=======
+        """\
+        name: test
         dependencies:
           - python=3.8
         platforms: [osx-arm64, linux-64]
->>>>>>> fbedab05
         """
     )
     project_path = project_directory_factory(env_yaml=env_yaml)
@@ -228,11 +114,10 @@
     spinner = mocker.spy(conda_project.project, "Spinner")
 
     env_yaml = dedent(
-        f"""\
-        name: test
-        dependencies:
-          - python=3.8
-        platforms: [{current_platform()}]
+        """\
+        name: test
+        dependencies:
+          - python=3.8
         """
     )
     project_path = project_directory_factory(env_yaml=env_yaml)
@@ -249,15 +134,9 @@
 
 def test_lock_failed_from_conda(project_directory_factory):
     env_yaml = dedent(
-        f"""\
-        name: test
-<<<<<<< HEAD
-        dependencies:
-          - python=3.8
-        platforms: [{current_platform()}]
-=======
+        """\
+        name: test
         dependencies: []
->>>>>>> fbedab05
         """
     )
     condarc = "channels: {___}"
@@ -543,39 +422,6 @@
     assert lockfile_mtime == os.path.getmtime(project.default_environment.lockfile)
 
 
-<<<<<<< HEAD
-def test_install_relocks(project_directory_factory, capsys):
-    env_yaml = dedent(
-        f"""\
-        name: test
-        dependencies: []
-        platforms: [{current_platform()}]
-        """
-    )
-    project_path = project_directory_factory(env_yaml=env_yaml)
-
-    project = CondaProject(project_path)
-    project.default_environment.lock(verbose=True)
-    assert project.default_environment.is_locked
-
-    updated_env_yaml = dedent(
-        f"""\
-        name: test
-        dependencies:
-          - python=3.8
-        platforms: [{current_platform()}]
-        """
-    )
-    with (project.default_environment.sources[0]).open("wt") as f:
-        f.write(updated_env_yaml)
-
-    project.default_environment.install(verbose=True, force=True)
-
-    assert "is out-of-date, re-locking" in capsys.readouterr().out
-
-
-=======
->>>>>>> fbedab05
 def test_project_named_environment(project_directory_factory):
     env_yaml = f"dependencies: []\nplatforms: [{current_platform()}]"
 
@@ -634,40 +480,6 @@
     assert project.default_environment == project.environments["my-env"]
 
 
-<<<<<<< HEAD
-def test_install_named_environment(project_directory_factory):
-    env_yaml = f"dependencies: []\nplatforms: [{current_platform()}]"
-
-    project_yaml = dedent(
-        f"""\
-        name: test
-        environments:
-          standard: [environment{project_directory_factory._suffix}]
-        """
-    )
-
-    project_path = project_directory_factory(
-        env_yaml=env_yaml, project_yaml=project_yaml
-    )
-    project = CondaProject(project_path)
-    project.default_environment.lock()
-    env_dir = project.default_environment.install()
-
-    assert project.environments["standard"].lockfile.samefile(
-        project_path / "conda-lock.standard.yml"
-    )
-    assert project.environments["standard"].prefix.samefile(
-        project_path / "envs" / "standard"
-    )
-
-    assert env_dir.samefile(project_path / "envs" / "standard")
-
-    conda_history = env_dir / "conda-meta" / "history"
-    assert conda_history.exists()
-
-
-=======
->>>>>>> fbedab05
 def test_project_environments_immutable(project_directory_factory):
     env_yaml = f"dependencies: []\nplatforms: [{current_platform()}]"
 
